package example

import chisel3._
import chisel3.util.{log2Up}

import freechips.rocketchip.config.{Field, Parameters, Config}
<<<<<<< HEAD
import freechips.rocketchip.subsystem.{RocketTilesKey, CacheBlockBytes}
import freechips.rocketchip.diplomacy.{LazyModule, ValName}
import freechips.rocketchip.devices.tilelink.BootROMParams
import freechips.rocketchip.tile.{XLen, BuildRoCC, TileKey, LazyRoCC, OpcodeSet}
=======
import freechips.rocketchip.subsystem.{SystemBusKey, RocketTilesKey, WithRoccExample, WithNMemoryChannels, WithNBigCores, WithRV32, CacheBlockBytes}
import freechips.rocketchip.diplomacy.{LazyModule, ValName}
import freechips.rocketchip.devices.tilelink.BootROMParams
import freechips.rocketchip.tile.{RocketTileParams, MaxHartIdBits, XLen, BuildRoCC, TileKey, LazyRoCC}
import freechips.rocketchip.rocket.{RocketCoreParams, MulDivParams, DCacheParams, ICacheParams}
>>>>>>> 1e0c5c5a

import boom.common.{BoomTilesKey}

import testchipip._

import hwacha.{Hwacha}

import sifive.blocks.devices.gpio._

import icenet.{NICKey, NICConfig}

<<<<<<< HEAD
import memblade.cache.{DRAMCacheKey, DRAMCacheConfig}
import memblade.client.{RemoteMemClientKey, RemoteMemClientConfig}
import memblade.manager.{MemBladeKey, MemBladeParams, MemBladeQueueParams}
import memblade.prefetcher.{SequentialPrefetchConfig}

import scala.math.max

=======
>>>>>>> 1e0c5c5a
/**
 * TODO: Why do we need this?
 */
object ConfigValName {
  implicit val valName = ValName("TestHarness")
}
import ConfigValName._

// -----------------------
// Common Parameter Mixins
// -----------------------

/**
 * Class to specify where the BootRom file is (from `rebar` top)
 */
class WithBootROM extends Config((site, here, up) => {
  case BootROMParams => BootROMParams(
    contentFileName = s"./bootrom/bootrom.rv${site(XLen)}.img")
})

// DOC include start: WithGPIO
/**
 * Class to add in GPIO
 */
class WithGPIO extends Config((site, here, up) => {
  case PeripheryGPIOKey => List(
    GPIOParams(address = 0x10012000, width = 4, includeIOF = false))
})
// DOC include end: WithGPIO

// -----------------------------------------------
// BOOM and/or Rocket Top Level System Parameter Mixins
// -----------------------------------------------

/**
 * Class to specify a "plain" top level BOOM and/or Rocket system
 */
class WithTop extends Config((site, here, up) => {
  case BuildTop => (clock: Clock, reset: Bool, p: Parameters) => {
    Module(LazyModule(new Top()(p)).module)
  }
})

/**
 * Class to specify a top level BOOM and/or Rocket system with DTM
 */
class WithDTMTop extends Config((site, here, up) => {
  case BuildTopWithDTM => (clock: Clock, reset: Bool, p: Parameters) => {
    Module(LazyModule(new TopWithDTM()(p)).module)
  }
})

/**
 * Class to specify a top level BOOM and/or Rocket system with PWM
 */
// DOC include start: WithPWMTop
class WithPWMTop extends Config((site, here, up) => {
  case BuildTop => (clock: Clock, reset: Bool, p: Parameters) =>
    Module(LazyModule(new TopWithPWMTL()(p)).module)
})
// DOC include end: WithPWMTop

/**
 * Class to specify a top level BOOM and/or Rocket system with a PWM AXI4
 */
class WithPWMAXI4Top extends Config((site, here, up) => {
  case BuildTop => (clock: Clock, reset: Bool, p: Parameters) =>
    Module(LazyModule(new TopWithPWMAXI4()(p)).module)
})

/**
 * Class to specify a top level BOOM and/or Rocket system with a TL-attached GCD device
 */
class WithGCDTop extends Config((site, here, up) => {
  case BuildTop => (clock: Clock, reset: Bool, p: Parameters) =>
    Module(LazyModule(new TopWithGCD()(p)).module)
})

/**
 * Class to specify a top level BOOM and/or Rocket system with a block device
 */
class WithBlockDeviceModelTop extends Config((site, here, up) => {
  case BuildTop => (clock: Clock, reset: Bool, p: Parameters) => {
    val top = Module(LazyModule(new TopWithBlockDevice()(p)).module)
    top.connectBlockDeviceModel()
    top
  }
})

/**
 * Class to specify a top level BOOM and/or Rocket system with a simulator block device
 */
class WithSimBlockDeviceTop extends Config((site, here, up) => {
  case BuildTop => (clock: Clock, reset: Bool, p: Parameters) => {
    val top = Module(LazyModule(new TopWithBlockDevice()(p)).module)
    top.connectSimBlockDevice(clock, reset)
    top
  }
})

// DOC include start: WithGPIOTop
/**
 * Class to specify a top level BOOM and/or Rocket system with GPIO
 */
class WithGPIOTop extends Config((site, here, up) => {
  case BuildTop => (clock: Clock, reset: Bool, p: Parameters) => {
    val top = Module(LazyModule(new TopWithGPIO()(p)).module)
    for (gpio <- top.gpio) {
      for (pin <- gpio.pins) {
        pin.i.ival := false.B
      }
    }
    top
  }
})
// DOC include end: WithGPIOTop

// ------------------
// Multi-RoCC Support
// ------------------

/**
 * Map from a hartId to a particular RoCC accelerator
 */
case object MultiRoCCKey extends Field[Map[Int, Seq[Parameters => LazyRoCC]]](Map.empty[Int, Seq[Parameters => LazyRoCC]])

/**
 * Mixin to enable different RoCCs based on the hartId
 */
class WithMultiRoCC extends Config((site, here, up) => {
  case BuildRoCC => site(MultiRoCCKey).getOrElse(site(TileKey).hartId, Nil)
})

/**
 * Mixin to add Hwachas to cores based on hart
 *
 * For ex:
 *   Core 0, 1, 2, 3 have been defined earlier
 *     with hartIds of 0, 1, 2, 3 respectively
 *   And you call WithMultiRoCCHwacha(0,1)
 *   Then Core 0 and 1 will get a Hwacha
 *
 * @param harts harts to specify which will get a Hwacha
 */
class WithMultiRoCCHwacha(harts: Int*) extends Config((site, here, up) => {
  case MultiRoCCKey => {
    require(harts.max <= ((up(RocketTilesKey, site).length + up(BoomTilesKey, site).length) - 1))
    up(MultiRoCCKey, site) ++ harts.distinct.map{ i =>
      (i -> Seq((p: Parameters) => {
        LazyModule(new Hwacha()(p)).suggestName("hwacha")
      }))
    }
  }
})

class WithIceNIC(inBufFlits: Int = 1800, usePauser: Boolean = false)
    extends Config((site, here, up) => {
  case NICKey => NICConfig(
    inBufFlits = inBufFlits,
    usePauser = usePauser)
})

class WithLoopbackNICTop extends Config((site, here, up) => {
  case BuildTop => (clock: Clock, reset: Bool, p: Parameters) => {
    val top = Module(LazyModule(new TopWithIceNIC()(p)).module)
    top.connectNicLoopback()
    top
  }
})

class WithRemoteMemClient(spanBytes: Int = 1024)
    extends Config((site, here, up) => {
  case RemoteMemClientKey => RemoteMemClientConfig(
    spanBytes = spanBytes,
    nRMemXacts = 32768 / spanBytes)
})

class WithMemBlade(spanBytes: Option[Int] = None)
    extends Config((site, here, up) => {
  case MemBladeKey => {
    val spanBytesVal = spanBytes.getOrElse(site(CacheBlockBytes))
    MemBladeParams(
      spanBytes = spanBytesVal,
      nSpanTrackers = max(384 / spanBytesVal, 2),
      spanQueue = MemBladeQueueParams(reqHeadDepth = 32, respHeadDepth = 32),
      wordQueue = MemBladeQueueParams(reqHeadDepth = 32, respHeadDepth = 32))
  }
})

class WithRemoteMemClientTop extends Config((site, here, up) => {
  case BuildTop => (clock: Clock, reset: Bool, p: Parameters) => {
    val top = Module(LazyModule(new TopWithRemoteMemClient()(p)).module)
    top.connectTestMemBlade()
    top
  }
})

class WithDRAMCache(
    sizeKB: Int,
    nWays: Int = 7,
    nTrackersPerBank: Int = 1,
    nBanksPerChannel: Int = 1) extends Config((site, here, up) => {
  case DRAMCacheKey => {
    val spanBytes = site(CacheBlockBytes)
    val nSets = (sizeKB * 1024) / (nWays * spanBytes)
    DRAMCacheConfig(
      nSets = nSets,
      nWays = nWays,
      spanBytes = spanBytes,
      baseAddr = 1L << 32,
      extentBytes = 1 << 20,
      logAddrBits = 28,
      nTrackersPerBank = nTrackersPerBank,
      nBanksPerChannel = nBanksPerChannel,
      zeroMetadata = true)
  }
})

class WithDRAMCacheTop extends Config((site, here, up) => {
  case BuildTop => (clock: Clock, reset: Bool, p: Parameters) => {
    val top = Module(LazyModule(new TopWithDRAMCache()(p)).module)
    top.connectTestMemBlade(100)
    top.connectSimAXICacheMem()
    top
  }
})

// DOC include start: WithInitZero
class WithInitZero(base: BigInt, size: BigInt) extends Config((site, here, up) => {
  case InitZeroKey => InitZeroConfig(base, size)
})

class WithInitZeroTop extends Config((site, here, up) => {
  case BuildTop => (clock: Clock, reset: Bool, p: Parameters) =>
    Module(LazyModule(new TopWithInitZero()(p)).module)
})
// DOC include end: WithInitZero

/**
 * Mixin to add a small Rocket core to the system as a "control" core.
 * Used as an example of a PMU core.
 */
class WithControlCore extends Config((site, here, up) => {
  case RocketTilesKey => up(RocketTilesKey, site) :+
    RocketTileParams(
      core = RocketCoreParams(
        useVM = false,
        fpu = None,
        mulDiv = Some(MulDivParams(mulUnroll = 8))),
      btb = None,
      dcache = Some(DCacheParams(
        rowBits = site(SystemBusKey).beatBits,
        nSets = 64,
        nWays = 1,
        nTLBEntries = 4,
        nMSHRs = 0,
        blockBytes = site(CacheBlockBytes))),
      icache = Some(ICacheParams(
        rowBits = site(SystemBusKey).beatBits,
        nSets = 64,
        nWays = 1,
        nTLBEntries = 4,
        blockBytes = site(CacheBlockBytes))),
      hartId = up(RocketTilesKey, site).size + up(BoomTilesKey, site).size
    )
  case MaxHartIdBits => log2Up(up(RocketTilesKey, site).size + up(BoomTilesKey, site).size + 1)
})

class WithIceNIC(inBufFlits: Int = 1800, usePauser: Boolean = false)
    extends Config((site, here, up) => {
  case NICKey => NICConfig(
    inBufFlits = inBufFlits,
    usePauser = usePauser,
    checksumOffload = true)
})

class WithLoopbackNICTop extends Config((site, here, up) => {
  case BuildTop => (clock: Clock, reset: Bool, p: Parameters) => {
    val top = Module(LazyModule(new TopWithIceNIC()(p)).module)
    top.connectNicLoopback()
    top
  }
})<|MERGE_RESOLUTION|>--- conflicted
+++ resolved
@@ -4,18 +4,11 @@
 import chisel3.util.{log2Up}
 
 import freechips.rocketchip.config.{Field, Parameters, Config}
-<<<<<<< HEAD
-import freechips.rocketchip.subsystem.{RocketTilesKey, CacheBlockBytes}
-import freechips.rocketchip.diplomacy.{LazyModule, ValName}
-import freechips.rocketchip.devices.tilelink.BootROMParams
-import freechips.rocketchip.tile.{XLen, BuildRoCC, TileKey, LazyRoCC, OpcodeSet}
-=======
 import freechips.rocketchip.subsystem.{SystemBusKey, RocketTilesKey, WithRoccExample, WithNMemoryChannels, WithNBigCores, WithRV32, CacheBlockBytes}
 import freechips.rocketchip.diplomacy.{LazyModule, ValName}
 import freechips.rocketchip.devices.tilelink.BootROMParams
 import freechips.rocketchip.tile.{RocketTileParams, MaxHartIdBits, XLen, BuildRoCC, TileKey, LazyRoCC}
 import freechips.rocketchip.rocket.{RocketCoreParams, MulDivParams, DCacheParams, ICacheParams}
->>>>>>> 1e0c5c5a
 
 import boom.common.{BoomTilesKey}
 
@@ -27,7 +20,6 @@
 
 import icenet.{NICKey, NICConfig}
 
-<<<<<<< HEAD
 import memblade.cache.{DRAMCacheKey, DRAMCacheConfig}
 import memblade.client.{RemoteMemClientKey, RemoteMemClientConfig}
 import memblade.manager.{MemBladeKey, MemBladeParams, MemBladeQueueParams}
@@ -35,8 +27,6 @@
 
 import scala.math.max
 
-=======
->>>>>>> 1e0c5c5a
 /**
  * TODO: Why do we need this?
  */
@@ -189,21 +179,6 @@
         LazyModule(new Hwacha()(p)).suggestName("hwacha")
       }))
     }
-  }
-})
-
-class WithIceNIC(inBufFlits: Int = 1800, usePauser: Boolean = false)
-    extends Config((site, here, up) => {
-  case NICKey => NICConfig(
-    inBufFlits = inBufFlits,
-    usePauser = usePauser)
-})
-
-class WithLoopbackNICTop extends Config((site, here, up) => {
-  case BuildTop => (clock: Clock, reset: Bool, p: Parameters) => {
-    val top = Module(LazyModule(new TopWithIceNIC()(p)).module)
-    top.connectNicLoopback()
-    top
   }
 })
 
