--- conflicted
+++ resolved
@@ -50,19 +50,14 @@
     // if that Mixin trait is present in the target's LazyModule class instance
     //
     // Apply each partial function to each DUT instance
-<<<<<<< HEAD
-    for ((target) <- targets) {
+    for ((lazyModule, module) <- targets) {
       // This is so incredibly hacky, but we need to make sure
       // the memory FASEDBridge always comes first
       val iobinders = p(IOBinders).toSeq.sortBy { case (name, _) =>
         (if (name.contains("AXI4Mem")) 0 else 1)
       }.unzip._2
-      iobinders.map(fn => fn(clock, reset.asBool, false.B, target))
-=======
-    for ((lazyModule, module) <- targets) {
-      p(IOBinders).values.foreach(f => f(lazyModule) ++ f(module))
+      iobinders.foreach(fn => fn(lazyModule) ++ fn(module))
       NodeIdx.increment()
->>>>>>> 8469ce62
     }
   }
 }