--- conflicted
+++ resolved
@@ -11,22 +11,16 @@
 import freechips.rocketchip.subsystem._
 import freechips.rocketchip.devices.tilelink.BootROMParams
 import freechips.rocketchip.devices.debug.DebugModuleParams
-<<<<<<< HEAD
 import freechips.rocketchip.diplomacy.{LazyModule, ValName}
-import boom.system.BoomTilesKey
+import boom.common.BoomTilesKey
 import testchipip.{WithBlockDevice, BlockDeviceKey, BlockDeviceConfig, MemBenchKey, MemBenchParams}
 import sifive.blocks.devices.uart.{PeripheryUARTKey, UARTParams}
 import memblade.manager.{MemBladeKey, MemBladeParams, MemBladeQueueParams}
 import memblade.client.{RemoteMemClientKey, RemoteMemClientConfig}
 import memblade.cache.{DRAMCacheKey, DRAMCacheConfig, RemoteAccessDepths, WritebackDepths, MemoryQueueParams}
 import memblade.prefetcher.{PrefetchRoCC, SoftPrefetchConfig, AutoPrefetchConfig, StreamBufferConfig}
-=======
-import boom.common.BoomTilesKey
-import testchipip.{WithBlockDevice, BlockDeviceKey, BlockDeviceConfig}
-import sifive.blocks.devices.uart.{PeripheryUARTKey, UARTParams}
 import scala.math.{min, max}
 import tracegen.TraceGenKey
->>>>>>> ab888d32
 import icenet._
 import scala.math.max
 
@@ -294,50 +288,30 @@
   new WithStandardL2 ++ 
   new FireSimBoomConfig)
 
-class FireSimLargeBoomConfig extends Config(
-  new WithBootROM ++
-  new WithPeripheryBusFrequency(BigInt(3200000000L)) ++
-  new WithExtMemSize(0x400000000L) ++ // 16GB
-  new WithoutTLMonitors ++
-  new WithUARTKey ++
-  new WithNICKey ++
-  new WithBlockDevice ++
-  new WithBoomL2TLBs(1024) ++
-  new WithoutClockGating ++
-  new boom.common.LargeBoomConfig)
-
-class FireSimLargeBoomDualCoreConfig extends Config(
+class FireSimBoomDualCoreL2Config extends Config(
   new WithNDuplicatedBoomCores(2) ++
-  new FireSimLargeBoomConfig)
-
-class FireSimLargeBoomL2Config extends Config(
-  new WithStandardL2 ++
-  new FireSimLargeBoomConfig)
-
-class FireSimLargeBoomDualCoreL2Config extends Config(
-  new WithNDuplicatedBoomCores(2) ++
-  new FireSimLargeBoomL2Config)
-
-class FireSimLargeBoomPrefetcherConfig extends Config(
+  new FireSimBoomL2Config)
+
+class FireSimBoomPrefetcherConfig extends Config(
   new WithPrefetchRoCC ++
   new WithStandardL2 ++
-  new FireSimLargeBoomConfig)
-
-class FireSimLargeBoomPrefetcherDualCoreConfig extends Config(
+  new FireSimBoomConfig)
+
+class FireSimBoomPrefetcherDualCoreConfig extends Config(
   new WithNDuplicatedBoomCores(2) ++
-  new FireSimLargeBoomPrefetcherConfig)
-
-class FireSimLargeBoomDRAMCacheConfig extends Config(
+  new FireSimBoomPrefetcherConfig)
+
+class FireSimBoomDRAMCacheConfig extends Config(
   new WithPrefetchRoCC ++
   new WithMemBenchKey ++
   new WithDRAMCacheKey ++
   new WithExtMemSize(15L << 30) ++
   new WithStandardL2 ++
-  new FireSimLargeBoomConfig)
-
-class FireSimLargeBoomDRAMCacheDualCoreConfig extends Config(
+  new FireSimBoomConfig)
+
+class FireSimBoomDRAMCacheDualCoreConfig extends Config(
   new WithNDuplicatedBoomCores(2) ++
-  new FireSimLargeBoomDRAMCacheConfig)
+  new FireSimBoomDRAMCacheConfig)
 
 //**********************************************************************************
 //* Supernode Configurations
