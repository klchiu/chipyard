--- conflicted
+++ resolved
@@ -399,7 +399,6 @@
   }
 })
 
-<<<<<<< HEAD
 class WithDRAMCacheBinder extends OverrideIOBinder({
   (system: HasPeripheryDRAMCacheModuleImp) => {
     val dcKey = system.p(DRAMCacheKey)
@@ -414,8 +413,6 @@
   }
 })
 
-=======
->>>>>>> 426a70ff
 class WithSimDromajoBridge extends ComposeIOBinder({
    (system: CanHaveTraceIOModuleImp) => {
      system.traceIO match { case Some(t) => t.traces.map(tileTrace => SimDromajoBridge(tileTrace)(system.p)) }
@@ -424,8 +421,4 @@
 })
 
 
-<<<<<<< HEAD
-}
-=======
-} /* end package object */
->>>>>>> 426a70ff
+} /* end package object */