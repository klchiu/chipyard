package chipyard

import freechips.rocketchip.config.{Config}

// --------------
// Rocket Configs
// --------------

class RocketConfig extends Config(
  new chipyard.iobinders.WithUARTAdapter ++                      // display UART with a SimUARTAdapter
  new chipyard.iobinders.WithTieOffInterrupts ++                 // tie off top-level interrupts
  new chipyard.iobinders.WithBlackBoxSimMem ++                   // drive the master AXI4 memory with a SimAXIMem
  new chipyard.iobinders.WithTiedOffDebug ++                     // tie off debug (since we are using SimSerial for testing)
  new chipyard.iobinders.WithSimSerial ++                        // drive TSI with SimSerial for testing
  new testchipip.WithTSI ++                                      // use testchipip serial offchip link
  new chipyard.config.WithBootROM ++                             // use default bootrom
  new chipyard.config.WithUART ++                                // add a UART
  new chipyard.config.WithNoSPIFlash ++                          // no SPI flash controller
  new chipyard.config.WithL2TLBs(1024) ++                        // use L2 TLBs
  new freechips.rocketchip.subsystem.WithNoMMIOPort ++           // no top-level MMIO master port (overrides default set in rocketchip)
  new freechips.rocketchip.subsystem.WithNoSlavePort ++          // no top-level MMIO slave port (overrides default set in rocketchip)
  new freechips.rocketchip.subsystem.WithInclusiveCache ++       // use Sifive L2 cache
  new freechips.rocketchip.subsystem.WithNExtTopInterrupts(0) ++ // no external interrupts
  new freechips.rocketchip.subsystem.WithNBigCores(1) ++         // single rocket-core
  new freechips.rocketchip.subsystem.WithCoherentBusTopology ++  // hierarchical buses including mbus+l2
  new freechips.rocketchip.system.BaseConfig)                    // "base" rocketchip system

class HwachaRocketConfig extends Config(
  new chipyard.iobinders.WithUARTAdapter ++
  new chipyard.iobinders.WithTieOffInterrupts ++
  new chipyard.iobinders.WithBlackBoxSimMem ++
  new chipyard.iobinders.WithTiedOffDebug ++
  new chipyard.iobinders.WithSimSerial ++
  new testchipip.WithTSI ++
  new chipyard.config.WithBootROM ++
  new chipyard.config.WithUART ++
  new chipyard.config.WithNoSPIFlash ++
  new chipyard.config.WithL2TLBs(1024) ++
  new hwacha.DefaultHwachaConfig ++                        // use Hwacha vector accelerator
  new freechips.rocketchip.subsystem.WithNoMMIOPort ++
  new freechips.rocketchip.subsystem.WithNoSlavePort ++
  new freechips.rocketchip.subsystem.WithInclusiveCache ++
  new freechips.rocketchip.subsystem.WithNExtTopInterrupts(0) ++
  new freechips.rocketchip.subsystem.WithNBigCores(1) ++
  new freechips.rocketchip.subsystem.WithCoherentBusTopology ++
  new freechips.rocketchip.system.BaseConfig)

// DOC include start: GemminiRocketConfig
class GemminiRocketConfig extends Config(
  new chipyard.iobinders.WithUARTAdapter ++
  new chipyard.iobinders.WithTieOffInterrupts ++
  new chipyard.iobinders.WithBlackBoxSimMem ++
  new chipyard.iobinders.WithTiedOffDebug ++
  new chipyard.iobinders.WithSimSerial ++
  new testchipip.WithTSI ++
  new chipyard.config.WithBootROM ++
  new chipyard.config.WithUART ++
  new chipyard.config.WithNoSPIFlash ++
  new chipyard.config.WithL2TLBs(1024) ++
  new gemmini.DefaultGemminiConfig ++                        // use Gemmini systolic array GEMM accelerator
  new freechips.rocketchip.subsystem.WithNoMMIOPort ++
  new freechips.rocketchip.subsystem.WithNoSlavePort ++
  new freechips.rocketchip.subsystem.WithInclusiveCache ++
  new freechips.rocketchip.subsystem.WithNExtTopInterrupts(0) ++
  new freechips.rocketchip.subsystem.WithNBigCores(1) ++
  new freechips.rocketchip.subsystem.WithCoherentBusTopology ++
  new freechips.rocketchip.system.BaseConfig)
// DOC include end: GemminiRocketConfig

class RoccRocketConfig extends Config(
  new chipyard.iobinders.WithUARTAdapter ++
  new chipyard.iobinders.WithTieOffInterrupts ++
  new chipyard.iobinders.WithBlackBoxSimMem ++
  new chipyard.iobinders.WithTiedOffDebug ++
  new chipyard.iobinders.WithSimSerial ++
  new testchipip.WithTSI ++
  new chipyard.config.WithBootROM ++
  new chipyard.config.WithUART ++
  new chipyard.config.WithNoSPIFlash ++
  new chipyard.config.WithL2TLBs(1024) ++
  new freechips.rocketchip.subsystem.WithNoMMIOPort ++
  new freechips.rocketchip.subsystem.WithNoSlavePort ++
  new freechips.rocketchip.subsystem.WithInclusiveCache ++
  new freechips.rocketchip.subsystem.WithRoccExample ++    // use example RoCC-based accelerator
  new freechips.rocketchip.subsystem.WithNExtTopInterrupts(0) ++
  new freechips.rocketchip.subsystem.WithNBigCores(1) ++
  new freechips.rocketchip.subsystem.WithCoherentBusTopology ++
  new freechips.rocketchip.system.BaseConfig)

// DOC include start: JtagRocket
class jtagRocketConfig extends Config(
  new chipyard.iobinders.WithUARTAdapter ++
  new chipyard.iobinders.WithTieOffInterrupts ++
  new chipyard.iobinders.WithBlackBoxSimMem ++
  new chipyard.iobinders.WithSimDebug ++    // add SimJtag and SimSerial, use both to drive sim
  new chipyard.iobinders.WithSimSerial ++
  new testchipip.WithTSI ++
  new chipyard.config.WithBootROM ++
  new chipyard.config.WithUART ++
  new chipyard.config.WithNoSPIFlash ++
  new chipyard.config.WithL2TLBs(1024) ++
  new freechips.rocketchip.subsystem.WithJtagDTM ++        // sets DTM communication interface to JTAG
  new freechips.rocketchip.subsystem.WithNoMMIOPort ++
  new freechips.rocketchip.subsystem.WithNoSlavePort ++
  new freechips.rocketchip.subsystem.WithInclusiveCache ++
  new freechips.rocketchip.subsystem.WithNExtTopInterrupts(0) ++
  new freechips.rocketchip.subsystem.WithNBigCores(1) ++
  new freechips.rocketchip.subsystem.WithCoherentBusTopology ++
  new freechips.rocketchip.system.BaseConfig)
// DOC include end: JtagRocket

// DOC include start: DmiRocket
class dmiRocketConfig extends Config(
  new chipyard.iobinders.WithUARTAdapter ++
  new chipyard.iobinders.WithTieOffInterrupts ++
  new chipyard.iobinders.WithBlackBoxSimMem ++
  new chipyard.iobinders.WithTiedOffSerial ++
  new chipyard.iobinders.WithSimDebug ++               // add SimDebug and use it to drive simulation
  new chipyard.config.WithBootROM ++
  new chipyard.config.WithUART ++
  new chipyard.config.WithNoSPIFlash ++
  new chipyard.config.WithL2TLBs(1024) ++
  new freechips.rocketchip.subsystem.WithNoMMIOPort ++
  new freechips.rocketchip.subsystem.WithNoSlavePort ++
  new freechips.rocketchip.subsystem.WithInclusiveCache ++
  new freechips.rocketchip.subsystem.WithNExtTopInterrupts(0) ++
  new freechips.rocketchip.subsystem.WithNBigCores(1) ++
  new freechips.rocketchip.subsystem.WithCoherentBusTopology ++
  new freechips.rocketchip.system.BaseConfig)
// DOC include end: DmiRocket

// DOC include start: GCDTLRocketConfig
class GCDTLRocketConfig extends Config(
  new chipyard.iobinders.WithUARTAdapter ++
  new chipyard.iobinders.WithTieOffInterrupts ++
  new chipyard.iobinders.WithBlackBoxSimMem ++
  new chipyard.iobinders.WithTiedOffDebug ++
  new chipyard.iobinders.WithSimSerial ++
  new testchipip.WithTSI ++
  new chipyard.config.WithUART ++
  new chipyard.config.WithNoSPIFlash ++
  new chipyard.config.WithBootROM ++
  new chipyard.config.WithL2TLBs(1024) ++
  new chipyard.example.WithGCD(useAXI4=false, useBlackBox=false) ++          // Use GCD Chisel, connect Tilelink
  new freechips.rocketchip.subsystem.WithNoMMIOPort ++
  new freechips.rocketchip.subsystem.WithNoSlavePort ++
  new freechips.rocketchip.subsystem.WithInclusiveCache ++
  new freechips.rocketchip.subsystem.WithNExtTopInterrupts(0) ++
  new freechips.rocketchip.subsystem.WithNBigCores(1) ++
  new freechips.rocketchip.subsystem.WithCoherentBusTopology ++
  new freechips.rocketchip.system.BaseConfig)
// DOC include end: GCDTLRocketConfig

// DOC include start: GCDAXI4BlackBoxRocketConfig
class GCDAXI4BlackBoxRocketConfig extends Config(
  new chipyard.iobinders.WithUARTAdapter ++
  new chipyard.iobinders.WithTieOffInterrupts ++
  new chipyard.iobinders.WithBlackBoxSimMem ++
  new chipyard.iobinders.WithTiedOffDebug ++
  new chipyard.iobinders.WithSimSerial ++
  new testchipip.WithTSI ++
  new chipyard.config.WithUART ++
<<<<<<< HEAD
  new chipyard.config.WithNoSPIFlash ++
  new chipyard.config.WithNoGPIO ++
=======
>>>>>>> 3e57a5f5
  new chipyard.config.WithBootROM ++
  new chipyard.config.WithL2TLBs(1024) ++
  new chipyard.example.WithGCD(useAXI4=true, useBlackBox=true) ++          // Use GCD blackboxed verilog, connect by AXI4->Tilelink
  new freechips.rocketchip.subsystem.WithNoMMIOPort ++
  new freechips.rocketchip.subsystem.WithNoSlavePort ++
  new freechips.rocketchip.subsystem.WithInclusiveCache ++
  new freechips.rocketchip.subsystem.WithNExtTopInterrupts(0) ++
  new freechips.rocketchip.subsystem.WithNBigCores(1) ++
  new freechips.rocketchip.subsystem.WithCoherentBusTopology ++
  new freechips.rocketchip.system.BaseConfig)
// DOC include end: GCDAXI4BlackBoxRocketConfig

class LargeSPIFlashROMRocketConfig extends Config(
  new chipyard.iobinders.WithUARTAdapter ++
  new chipyard.iobinders.WithTieOffInterrupts ++
  new chipyard.iobinders.WithBlackBoxSimMem ++
  new chipyard.iobinders.WithTiedOffDebug ++
  new chipyard.iobinders.WithSimSerial ++
  new chipyard.iobinders.WithSimSPIFlashModel(true) ++      // add the SPI flash model in the harness (read-only)
  new testchipip.WithTSI ++
  new chipyard.config.WithNoGPIO ++
  new chipyard.config.WithBootROM ++
  new chipyard.config.WithUART ++
  new chipyard.config.WithSPIFlash ++                       // add the SPI flash controller
  new chipyard.config.WithL2TLBs(1024) ++
  new freechips.rocketchip.subsystem.WithNoMMIOPort ++
  new freechips.rocketchip.subsystem.WithNoSlavePort ++
  new freechips.rocketchip.subsystem.WithInclusiveCache ++
  new freechips.rocketchip.subsystem.WithNExtTopInterrupts(0) ++
  new freechips.rocketchip.subsystem.WithNBigCores(1) ++
  new freechips.rocketchip.system.BaseConfig)

class SmallSPIFlashRocketConfig extends Config(
  new chipyard.iobinders.WithUARTAdapter ++
  new chipyard.iobinders.WithTieOffInterrupts ++
  new chipyard.iobinders.WithBlackBoxSimMem ++
  new chipyard.iobinders.WithTiedOffDebug ++
  new chipyard.iobinders.WithSimSerial ++
  new chipyard.iobinders.WithSimSPIFlashModel(false) ++     // add the SPI flash model in the harness (writeable)
  new testchipip.WithTSI ++
  new chipyard.config.WithNoGPIO ++
  new chipyard.config.WithBootROM ++
  new chipyard.config.WithUART ++
  new chipyard.config.WithSPIFlash(0x100000) ++             // add the SPI flash controller (1 MiB)
  new chipyard.config.WithL2TLBs(1024) ++
  new freechips.rocketchip.subsystem.WithNoMMIOPort ++
  new freechips.rocketchip.subsystem.WithNoSlavePort ++
  new freechips.rocketchip.subsystem.WithInclusiveCache ++
  new freechips.rocketchip.subsystem.WithNExtTopInterrupts(0) ++
  new freechips.rocketchip.subsystem.WithNBigCores(1) ++
  new freechips.rocketchip.system.BaseConfig)

class SimBlockDeviceRocketConfig extends Config(
  new chipyard.iobinders.WithUARTAdapter ++
  new chipyard.iobinders.WithTieOffInterrupts ++
  new chipyard.iobinders.WithBlackBoxSimMem ++
  new chipyard.iobinders.WithTiedOffDebug ++
  new chipyard.iobinders.WithSimSerial ++
  new chipyard.iobinders.WithSimBlockDevice ++             // drive block-device IOs with SimBlockDevice
  new testchipip.WithTSI ++
  new testchipip.WithBlockDevice ++                        // add block-device module to peripherybus
  new chipyard.config.WithBootROM ++
  new chipyard.config.WithUART ++
  new chipyard.config.WithNoSPIFlash ++
  new chipyard.config.WithL2TLBs(1024) ++
  new freechips.rocketchip.subsystem.WithNoMMIOPort ++
  new freechips.rocketchip.subsystem.WithNoSlavePort ++
  new freechips.rocketchip.subsystem.WithInclusiveCache ++
  new freechips.rocketchip.subsystem.WithNExtTopInterrupts(0) ++
  new freechips.rocketchip.subsystem.WithNBigCores(1) ++
  new freechips.rocketchip.subsystem.WithCoherentBusTopology ++
  new freechips.rocketchip.system.BaseConfig)

class BlockDeviceModelRocketConfig extends Config(
  new chipyard.iobinders.WithUARTAdapter ++
  new chipyard.iobinders.WithTieOffInterrupts ++
  new chipyard.iobinders.WithBlackBoxSimMem ++
  new chipyard.iobinders.WithTiedOffDebug ++
  new chipyard.iobinders.WithSimSerial ++
  new chipyard.iobinders.WithBlockDeviceModel ++           // drive block-device IOs with a BlockDeviceModel
  new testchipip.WithTSI ++
  new testchipip.WithBlockDevice ++                        // add block-device module to periphery bus
  new chipyard.config.WithBootROM ++
  new chipyard.config.WithUART ++
  new chipyard.config.WithNoSPIFlash ++
  new chipyard.config.WithL2TLBs(1024) ++
  new freechips.rocketchip.subsystem.WithNoMMIOPort ++
  new freechips.rocketchip.subsystem.WithNoSlavePort ++
  new freechips.rocketchip.subsystem.WithInclusiveCache ++
  new freechips.rocketchip.subsystem.WithNExtTopInterrupts(0) ++
  new freechips.rocketchip.subsystem.WithNBigCores(1) ++
  new freechips.rocketchip.subsystem.WithCoherentBusTopology ++
  new freechips.rocketchip.system.BaseConfig)

// DOC include start: GPIORocketConfig
class GPIORocketConfig extends Config(
  new chipyard.iobinders.WithUARTAdapter ++
  new chipyard.iobinders.WithTieOffInterrupts ++
  new chipyard.iobinders.WithBlackBoxSimMem ++
  new chipyard.iobinders.WithTiedOffDebug ++
  new chipyard.iobinders.WithSimSerial ++
  new chipyard.iobinders.WithGPIOTiedOff ++                // tie off GPIO inputs into the top
  new testchipip.WithTSI ++
  new chipyard.config.WithGPIO ++                          // add GPIOs to the peripherybus
  new chipyard.config.WithBootROM ++
  new chipyard.config.WithUART ++
  new chipyard.config.WithNoSPIFlash ++
  new chipyard.config.WithL2TLBs(1024) ++
  new freechips.rocketchip.subsystem.WithNoMMIOPort ++
  new freechips.rocketchip.subsystem.WithNoSlavePort ++
  new freechips.rocketchip.subsystem.WithInclusiveCache ++
  new freechips.rocketchip.subsystem.WithNExtTopInterrupts(0) ++
  new freechips.rocketchip.subsystem.WithNBigCores(1) ++
  new freechips.rocketchip.subsystem.WithCoherentBusTopology ++
  new freechips.rocketchip.system.BaseConfig)
// DOC include end: GPIORocketConfig

class QuadRocketConfig extends Config(
  new chipyard.iobinders.WithUARTAdapter ++
  new chipyard.iobinders.WithTieOffInterrupts ++
  new chipyard.iobinders.WithBlackBoxSimMem ++
  new chipyard.iobinders.WithTiedOffDebug ++
  new chipyard.iobinders.WithSimSerial ++
  new testchipip.WithTSI ++
  new chipyard.config.WithBootROM ++
  new chipyard.config.WithUART ++
<<<<<<< HEAD
  new chipyard.config.WithNoSPIFlash ++
  new chipyard.config.WithNoGPIO ++
=======
>>>>>>> 3e57a5f5
  new chipyard.config.WithL2TLBs(1024) ++
  new freechips.rocketchip.subsystem.WithNoMMIOPort ++
  new freechips.rocketchip.subsystem.WithNoSlavePort ++
  new freechips.rocketchip.subsystem.WithInclusiveCache ++
  new freechips.rocketchip.subsystem.WithNExtTopInterrupts(0) ++
  new freechips.rocketchip.subsystem.WithNBigCores(4) ++   // quad-core (4 RocketTiles)
  new freechips.rocketchip.subsystem.WithCoherentBusTopology ++
  new freechips.rocketchip.system.BaseConfig)

class RV32RocketConfig extends Config(
  new chipyard.iobinders.WithUARTAdapter ++
  new chipyard.iobinders.WithTieOffInterrupts ++
  new chipyard.iobinders.WithBlackBoxSimMem ++
  new chipyard.iobinders.WithTiedOffDebug ++
  new chipyard.iobinders.WithSimSerial ++
  new testchipip.WithTSI ++
  new chipyard.config.WithBootROM ++
  new chipyard.config.WithUART ++
  new chipyard.config.WithNoSPIFlash ++
  new freechips.rocketchip.subsystem.WithNoMMIOPort ++
  new freechips.rocketchip.subsystem.WithNoSlavePort ++
  new freechips.rocketchip.subsystem.WithInclusiveCache ++
  new freechips.rocketchip.subsystem.WithRV32 ++           // set RocketTiles to be 32-bit
  new freechips.rocketchip.subsystem.WithNExtTopInterrupts(0) ++
  new freechips.rocketchip.subsystem.WithNBigCores(1) ++
  new freechips.rocketchip.subsystem.WithCoherentBusTopology ++
  new freechips.rocketchip.system.BaseConfig)

class GB1MemoryRocketConfig extends Config(
  new chipyard.iobinders.WithUARTAdapter ++
  new chipyard.iobinders.WithTieOffInterrupts ++
  new chipyard.iobinders.WithBlackBoxSimMem ++
  new chipyard.iobinders.WithTiedOffDebug ++
  new chipyard.iobinders.WithSimSerial ++
  new testchipip.WithTSI ++
  new chipyard.config.WithBootROM ++
  new chipyard.config.WithUART ++
  new chipyard.config.WithNoSPIFlash ++
  new chipyard.config.WithL2TLBs(1024) ++
  new freechips.rocketchip.subsystem.WithExtMemSize((1<<30) * 1L) ++ // use 1GB simulated external memory
  new freechips.rocketchip.subsystem.WithNoMMIOPort ++
  new freechips.rocketchip.subsystem.WithNoSlavePort ++
  new freechips.rocketchip.subsystem.WithInclusiveCache ++
  new freechips.rocketchip.subsystem.WithNExtTopInterrupts(0) ++
  new freechips.rocketchip.subsystem.WithNBigCores(1) ++
  new freechips.rocketchip.subsystem.WithCoherentBusTopology ++
  new freechips.rocketchip.system.BaseConfig)

// DOC include start: Sha3Rocket
class Sha3RocketConfig extends Config(
  new chipyard.iobinders.WithUARTAdapter ++
  new chipyard.iobinders.WithTieOffInterrupts ++
  new chipyard.iobinders.WithBlackBoxSimMem ++
  new chipyard.iobinders.WithTiedOffDebug ++
  new chipyard.iobinders.WithSimSerial ++
  new testchipip.WithTSI ++
  new chipyard.config.WithBootROM ++
  new chipyard.config.WithUART ++
  new chipyard.config.WithNoSPIFlash ++
  new chipyard.config.WithL2TLBs(1024) ++
  new sha3.WithSha3Accel ++                                // add SHA3 rocc accelerator
  new freechips.rocketchip.subsystem.WithNoMMIOPort ++
  new freechips.rocketchip.subsystem.WithNoSlavePort ++
  new freechips.rocketchip.subsystem.WithInclusiveCache ++
  new freechips.rocketchip.subsystem.WithNExtTopInterrupts(0) ++
  new freechips.rocketchip.subsystem.WithNBigCores(1) ++
  new freechips.rocketchip.subsystem.WithCoherentBusTopology ++
  new freechips.rocketchip.system.BaseConfig)
// DOC include end: Sha3Rocket

// DOC include start: InitZeroRocketConfig
class InitZeroRocketConfig extends Config(
  new chipyard.iobinders.WithUARTAdapter ++
  new chipyard.iobinders.WithTieOffInterrupts ++
  new chipyard.iobinders.WithBlackBoxSimMem ++
  new chipyard.iobinders.WithTiedOffDebug ++
  new chipyard.iobinders.WithSimSerial ++
  new testchipip.WithTSI ++
  new chipyard.config.WithBootROM ++
  new chipyard.config.WithUART ++
  new chipyard.config.WithNoSPIFlash ++
  new chipyard.config.WithL2TLBs(1024) ++
  new chipyard.example.WithInitZero(0x88000000L, 0x1000L) ++                // add InitZero
  new freechips.rocketchip.subsystem.WithNoMMIOPort ++
  new freechips.rocketchip.subsystem.WithNoSlavePort ++
  new freechips.rocketchip.subsystem.WithInclusiveCache ++
  new freechips.rocketchip.subsystem.WithNExtTopInterrupts(0) ++
  new freechips.rocketchip.subsystem.WithNBigCores(1) ++
  new freechips.rocketchip.subsystem.WithCoherentBusTopology ++
  new freechips.rocketchip.system.BaseConfig)
// DOC include end: InitZeroRocketConfig

class LoopbackNICRocketConfig extends Config(
  new chipyard.iobinders.WithUARTAdapter ++
  new chipyard.iobinders.WithTieOffInterrupts ++
  new chipyard.iobinders.WithBlackBoxSimMem ++
  new chipyard.iobinders.WithTiedOffDebug ++
  new chipyard.iobinders.WithSimSerial ++
  new chipyard.iobinders.WithLoopbackNIC ++                        // drive NIC IOs with loopback
  new testchipip.WithTSI ++
  new icenet.WithIceNIC ++                                         // add an IceNIC
  new chipyard.config.WithBootROM ++
  new chipyard.config.WithUART ++
  new chipyard.config.WithNoSPIFlash ++
  new chipyard.config.WithL2TLBs(1024) ++
  new freechips.rocketchip.subsystem.WithNoMMIOPort ++
  new freechips.rocketchip.subsystem.WithNoSlavePort ++
  new freechips.rocketchip.subsystem.WithInclusiveCache ++
  new freechips.rocketchip.subsystem.WithNExtTopInterrupts(0) ++
  new freechips.rocketchip.subsystem.WithNBigCores(1) ++
  new freechips.rocketchip.subsystem.WithCoherentBusTopology ++
  new freechips.rocketchip.system.BaseConfig)

// DOC include start: scratchpadrocket
class ScratchpadRocketConfig extends Config(
  new chipyard.iobinders.WithUARTAdapter ++
  new chipyard.iobinders.WithTieOffInterrupts ++
  new chipyard.iobinders.WithTiedOffDebug ++
  new chipyard.iobinders.WithSimSerial ++
  new testchipip.WithTSI ++
  new testchipip.WithBackingScratchpad ++              // add backing scratchpad
  new chipyard.config.WithBootROM ++
  new chipyard.config.WithUART ++
  new chipyard.config.WithNoSPIFlash ++
  new chipyard.config.WithL2TLBs(1024) ++
  new freechips.rocketchip.subsystem.WithNoMemPort ++       // remove offchip mem port
  new freechips.rocketchip.subsystem.WithNoMMIOPort ++
  new freechips.rocketchip.subsystem.WithNoSlavePort ++
  new freechips.rocketchip.subsystem.WithInclusiveCache ++
  new freechips.rocketchip.subsystem.WithNExtTopInterrupts(0) ++
  new freechips.rocketchip.subsystem.WithNBigCores(1) ++
  new freechips.rocketchip.subsystem.WithCoherentBusTopology ++
  new freechips.rocketchip.system.BaseConfig)
// DOC include end: scratchpadrocket

// DOC include start: RingSystemBusRocket
class RingSystemBusRocketConfig extends Config(
  new chipyard.iobinders.WithUARTAdapter ++
  new chipyard.iobinders.WithTieOffInterrupts ++
  new chipyard.iobinders.WithBlackBoxSimMem ++
  new chipyard.iobinders.WithTiedOffDebug ++
  new chipyard.iobinders.WithSimSerial ++
  new testchipip.WithTSI ++
  new chipyard.config.WithBootROM ++
  new chipyard.config.WithUART ++
  new chipyard.config.WithNoSPIFlash ++
  new chipyard.config.WithL2TLBs(1024) ++
  new testchipip.WithRingSystemBus ++ // Ring-topology system bus
  new freechips.rocketchip.subsystem.WithNoMMIOPort ++
  new freechips.rocketchip.subsystem.WithNoSlavePort ++
  new freechips.rocketchip.subsystem.WithInclusiveCache ++
  new freechips.rocketchip.subsystem.WithNExtTopInterrupts(0) ++
  new freechips.rocketchip.subsystem.WithNBigCores(1) ++
  new freechips.rocketchip.subsystem.WithCoherentBusTopology ++
  new freechips.rocketchip.system.BaseConfig)
// DOC include end: RingSystemBusRocket<|MERGE_RESOLUTION|>--- conflicted
+++ resolved
@@ -15,7 +15,6 @@
   new testchipip.WithTSI ++                                      // use testchipip serial offchip link
   new chipyard.config.WithBootROM ++                             // use default bootrom
   new chipyard.config.WithUART ++                                // add a UART
-  new chipyard.config.WithNoSPIFlash ++                          // no SPI flash controller
   new chipyard.config.WithL2TLBs(1024) ++                        // use L2 TLBs
   new freechips.rocketchip.subsystem.WithNoMMIOPort ++           // no top-level MMIO master port (overrides default set in rocketchip)
   new freechips.rocketchip.subsystem.WithNoSlavePort ++          // no top-level MMIO slave port (overrides default set in rocketchip)
@@ -34,7 +33,6 @@
   new testchipip.WithTSI ++
   new chipyard.config.WithBootROM ++
   new chipyard.config.WithUART ++
-  new chipyard.config.WithNoSPIFlash ++
   new chipyard.config.WithL2TLBs(1024) ++
   new hwacha.DefaultHwachaConfig ++                        // use Hwacha vector accelerator
   new freechips.rocketchip.subsystem.WithNoMMIOPort ++
@@ -55,7 +53,6 @@
   new testchipip.WithTSI ++
   new chipyard.config.WithBootROM ++
   new chipyard.config.WithUART ++
-  new chipyard.config.WithNoSPIFlash ++
   new chipyard.config.WithL2TLBs(1024) ++
   new gemmini.DefaultGemminiConfig ++                        // use Gemmini systolic array GEMM accelerator
   new freechips.rocketchip.subsystem.WithNoMMIOPort ++
@@ -76,7 +73,6 @@
   new testchipip.WithTSI ++
   new chipyard.config.WithBootROM ++
   new chipyard.config.WithUART ++
-  new chipyard.config.WithNoSPIFlash ++
   new chipyard.config.WithL2TLBs(1024) ++
   new freechips.rocketchip.subsystem.WithNoMMIOPort ++
   new freechips.rocketchip.subsystem.WithNoSlavePort ++
@@ -97,7 +93,6 @@
   new testchipip.WithTSI ++
   new chipyard.config.WithBootROM ++
   new chipyard.config.WithUART ++
-  new chipyard.config.WithNoSPIFlash ++
   new chipyard.config.WithL2TLBs(1024) ++
   new freechips.rocketchip.subsystem.WithJtagDTM ++        // sets DTM communication interface to JTAG
   new freechips.rocketchip.subsystem.WithNoMMIOPort ++
@@ -118,7 +113,6 @@
   new chipyard.iobinders.WithSimDebug ++               // add SimDebug and use it to drive simulation
   new chipyard.config.WithBootROM ++
   new chipyard.config.WithUART ++
-  new chipyard.config.WithNoSPIFlash ++
   new chipyard.config.WithL2TLBs(1024) ++
   new freechips.rocketchip.subsystem.WithNoMMIOPort ++
   new freechips.rocketchip.subsystem.WithNoSlavePort ++
@@ -138,7 +132,6 @@
   new chipyard.iobinders.WithSimSerial ++
   new testchipip.WithTSI ++
   new chipyard.config.WithUART ++
-  new chipyard.config.WithNoSPIFlash ++
   new chipyard.config.WithBootROM ++
   new chipyard.config.WithL2TLBs(1024) ++
   new chipyard.example.WithGCD(useAXI4=false, useBlackBox=false) ++          // Use GCD Chisel, connect Tilelink
@@ -160,11 +153,6 @@
   new chipyard.iobinders.WithSimSerial ++
   new testchipip.WithTSI ++
   new chipyard.config.WithUART ++
-<<<<<<< HEAD
-  new chipyard.config.WithNoSPIFlash ++
-  new chipyard.config.WithNoGPIO ++
-=======
->>>>>>> 3e57a5f5
   new chipyard.config.WithBootROM ++
   new chipyard.config.WithL2TLBs(1024) ++
   new chipyard.example.WithGCD(useAXI4=true, useBlackBox=true) ++          // Use GCD blackboxed verilog, connect by AXI4->Tilelink
@@ -185,7 +173,6 @@
   new chipyard.iobinders.WithSimSerial ++
   new chipyard.iobinders.WithSimSPIFlashModel(true) ++      // add the SPI flash model in the harness (read-only)
   new testchipip.WithTSI ++
-  new chipyard.config.WithNoGPIO ++
   new chipyard.config.WithBootROM ++
   new chipyard.config.WithUART ++
   new chipyard.config.WithSPIFlash ++                       // add the SPI flash controller
@@ -205,7 +192,6 @@
   new chipyard.iobinders.WithSimSerial ++
   new chipyard.iobinders.WithSimSPIFlashModel(false) ++     // add the SPI flash model in the harness (writeable)
   new testchipip.WithTSI ++
-  new chipyard.config.WithNoGPIO ++
   new chipyard.config.WithBootROM ++
   new chipyard.config.WithUART ++
   new chipyard.config.WithSPIFlash(0x100000) ++             // add the SPI flash controller (1 MiB)
@@ -228,7 +214,6 @@
   new testchipip.WithBlockDevice ++                        // add block-device module to peripherybus
   new chipyard.config.WithBootROM ++
   new chipyard.config.WithUART ++
-  new chipyard.config.WithNoSPIFlash ++
   new chipyard.config.WithL2TLBs(1024) ++
   new freechips.rocketchip.subsystem.WithNoMMIOPort ++
   new freechips.rocketchip.subsystem.WithNoSlavePort ++
@@ -249,7 +234,6 @@
   new testchipip.WithBlockDevice ++                        // add block-device module to periphery bus
   new chipyard.config.WithBootROM ++
   new chipyard.config.WithUART ++
-  new chipyard.config.WithNoSPIFlash ++
   new chipyard.config.WithL2TLBs(1024) ++
   new freechips.rocketchip.subsystem.WithNoMMIOPort ++
   new freechips.rocketchip.subsystem.WithNoSlavePort ++
@@ -271,7 +255,6 @@
   new chipyard.config.WithGPIO ++                          // add GPIOs to the peripherybus
   new chipyard.config.WithBootROM ++
   new chipyard.config.WithUART ++
-  new chipyard.config.WithNoSPIFlash ++
   new chipyard.config.WithL2TLBs(1024) ++
   new freechips.rocketchip.subsystem.WithNoMMIOPort ++
   new freechips.rocketchip.subsystem.WithNoSlavePort ++
@@ -291,11 +274,6 @@
   new testchipip.WithTSI ++
   new chipyard.config.WithBootROM ++
   new chipyard.config.WithUART ++
-<<<<<<< HEAD
-  new chipyard.config.WithNoSPIFlash ++
-  new chipyard.config.WithNoGPIO ++
-=======
->>>>>>> 3e57a5f5
   new chipyard.config.WithL2TLBs(1024) ++
   new freechips.rocketchip.subsystem.WithNoMMIOPort ++
   new freechips.rocketchip.subsystem.WithNoSlavePort ++
@@ -314,7 +292,6 @@
   new testchipip.WithTSI ++
   new chipyard.config.WithBootROM ++
   new chipyard.config.WithUART ++
-  new chipyard.config.WithNoSPIFlash ++
   new freechips.rocketchip.subsystem.WithNoMMIOPort ++
   new freechips.rocketchip.subsystem.WithNoSlavePort ++
   new freechips.rocketchip.subsystem.WithInclusiveCache ++
@@ -333,7 +310,6 @@
   new testchipip.WithTSI ++
   new chipyard.config.WithBootROM ++
   new chipyard.config.WithUART ++
-  new chipyard.config.WithNoSPIFlash ++
   new chipyard.config.WithL2TLBs(1024) ++
   new freechips.rocketchip.subsystem.WithExtMemSize((1<<30) * 1L) ++ // use 1GB simulated external memory
   new freechips.rocketchip.subsystem.WithNoMMIOPort ++
@@ -354,7 +330,6 @@
   new testchipip.WithTSI ++
   new chipyard.config.WithBootROM ++
   new chipyard.config.WithUART ++
-  new chipyard.config.WithNoSPIFlash ++
   new chipyard.config.WithL2TLBs(1024) ++
   new sha3.WithSha3Accel ++                                // add SHA3 rocc accelerator
   new freechips.rocketchip.subsystem.WithNoMMIOPort ++
@@ -376,7 +351,6 @@
   new testchipip.WithTSI ++
   new chipyard.config.WithBootROM ++
   new chipyard.config.WithUART ++
-  new chipyard.config.WithNoSPIFlash ++
   new chipyard.config.WithL2TLBs(1024) ++
   new chipyard.example.WithInitZero(0x88000000L, 0x1000L) ++                // add InitZero
   new freechips.rocketchip.subsystem.WithNoMMIOPort ++
@@ -399,7 +373,6 @@
   new icenet.WithIceNIC ++                                         // add an IceNIC
   new chipyard.config.WithBootROM ++
   new chipyard.config.WithUART ++
-  new chipyard.config.WithNoSPIFlash ++
   new chipyard.config.WithL2TLBs(1024) ++
   new freechips.rocketchip.subsystem.WithNoMMIOPort ++
   new freechips.rocketchip.subsystem.WithNoSlavePort ++
@@ -419,7 +392,6 @@
   new testchipip.WithBackingScratchpad ++              // add backing scratchpad
   new chipyard.config.WithBootROM ++
   new chipyard.config.WithUART ++
-  new chipyard.config.WithNoSPIFlash ++
   new chipyard.config.WithL2TLBs(1024) ++
   new freechips.rocketchip.subsystem.WithNoMemPort ++       // remove offchip mem port
   new freechips.rocketchip.subsystem.WithNoMMIOPort ++
@@ -441,7 +413,6 @@
   new testchipip.WithTSI ++
   new chipyard.config.WithBootROM ++
   new chipyard.config.WithUART ++
-  new chipyard.config.WithNoSPIFlash ++
   new chipyard.config.WithL2TLBs(1024) ++
   new testchipip.WithRingSystemBus ++ // Ring-topology system bus
   new freechips.rocketchip.subsystem.WithNoMMIOPort ++
