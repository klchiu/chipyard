import Tests._

lazy val commonSettings = Seq(
  organization := "edu.berkeley.cs",
  version := "1.0",
  scalaVersion := "2.12.4",
  traceLevel := 15,
  test in assembly := {},
  assemblyMergeStrategy in assembly := { _ match {
    case PathList("META-INF", "MANIFEST.MF") => MergeStrategy.discard
    case _ => MergeStrategy.first}},
  scalacOptions ++= Seq("-deprecation","-unchecked","-Xsource:2.11"),
  libraryDependencies += "org.scalatest" %% "scalatest" % "3.0.5" % "test",
  libraryDependencies += "org.json4s" %% "json4s-jackson" % "3.6.1",
  libraryDependencies += "org.scala-lang" % "scala-reflect" % scalaVersion.value,
  libraryDependencies += "edu.berkeley.cs" %% "firrtl-interpreter" % "1.2-SNAPSHOT",
  libraryDependencies += "com.github.scopt" %% "scopt" % "3.7.0",
  addCompilerPlugin("org.scalamacros" % "paradise" % "2.1.0" cross CrossVersion.full),
  resolvers ++= Seq(
    Resolver.sonatypeRepo("snapshots"),
    Resolver.sonatypeRepo("releases"),
    Resolver.mavenLocal))

val rocketChipDir = file("generators/rocket-chip")

lazy val firesimAsLibrary = sys.env.get("FIRESIM_STANDALONE") == None
lazy val firesimDir = if (firesimAsLibrary) {
  file("sims/firesim/sim/")
} else {
  file("../../")
}

// Checks for -DROCKET_USE_MAVEN.
// If it's there, use a maven dependency.
// Else, depend on subprojects in git submodules.
def conditionalDependsOn(prj: Project): Project = {
  if (sys.props.contains("ROCKET_USE_MAVEN")) {
    prj.settings(Seq(
      libraryDependencies += "edu.berkeley.cs" %% "testchipip" % "1.0-020719-SNAPSHOT",
    ))
  } else {
    prj.dependsOn(testchipip)
  }
}

/**
  * It has been a struggle for us to override settings in subprojects.
  * An example would be adding a dependency to rocketchip on midas's targetutils library,
  * or replacing dsptools's maven dependency on chisel with the local chisel project.
  *
  * This function works around this by specifying the project's root at src/ and overriding
  * scalaSource and resourceDirectory.
  */
def freshProject(name: String, dir: File): Project = {
  Project(id = name, base = dir / "src")
    .settings(
      scalaSource in Compile := baseDirectory.value / "main" / "scala",
      resourceDirectory in Compile := baseDirectory.value / "main" / "resources"
    )
}

// Fork each scala test for now, to work around persistent mutable state
// in Rocket-Chip based generators
def isolateAllTests(tests: Seq[TestDefinition]) = tests map { test =>
      val options = ForkOptions()
      new Group(test.name, Seq(test), SubProcess(options))
  } toSeq

// Subproject definitions begin

// NB: FIRRTL dependency is unmanaged (and dropped in sim/lib)
lazy val chisel  = (project in rocketChipDir / "chisel3")

lazy val treadle = freshProject("treadle", file("tools/treadle"))
  .settings(commonSettings)

lazy val `chisel-testers` = freshProject("chisel-testers", file("./tools/chisel-testers"))
  .dependsOn(treadle, chisel)
  .settings(
      commonSettings,
      libraryDependencies ++= Seq(
        "junit" % "junit" % "4.12",
        "org.scalatest" %% "scalatest" % "3.0.5",
        "org.scalacheck" %% "scalacheck" % "1.14.0",
        "com.github.scopt" %% "scopt" % "3.7.0"
      )
    )

 // Contains annotations & firrtl passes you may wish to use in rocket-chip without
// introducing a circular dependency between RC and MIDAS
lazy val midasTargetUtils = ProjectRef(firesimDir, "targetutils")

 // Rocket-chip dependencies (subsumes making RC a RootProject)
lazy val hardfloat  = (project in rocketChipDir / "hardfloat")
  .settings(commonSettings).dependsOn(midasTargetUtils)

lazy val rocketMacros  = (project in rocketChipDir / "macros")
  .settings(commonSettings)

lazy val rocketchip = freshProject("rocketchip", rocketChipDir)
  .settings(commonSettings)
  .dependsOn(chisel, hardfloat, rocketMacros)

lazy val testchipip = (project in file("generators/testchipip"))
  .dependsOn(rocketchip)
  .settings(commonSettings)

lazy val example = conditionalDependsOn(project in file("generators/example"))
<<<<<<< HEAD
  .dependsOn(boom, hwacha, sifive_blocks, sifive_cache, memory_blade)
=======
  .dependsOn(boom, hwacha, sifive_blocks, sifive_cache, utilities)
>>>>>>> b09794f5
  .settings(commonSettings)

lazy val utilities = conditionalDependsOn(project in file("generators/utilities"))
  .dependsOn(rocketchip, boom)
  .settings(commonSettings)

lazy val icenet = (project in file("generators/icenet"))
  .dependsOn(rocketchip, testchipip)
  .settings(commonSettings)

lazy val hwacha = (project in file("generators/hwacha"))
  .dependsOn(rocketchip)
  .settings(commonSettings)

lazy val boom = (project in file("generators/boom"))
  .dependsOn(rocketchip)
  .settings(commonSettings)

lazy val tapeout = conditionalDependsOn(project in file("./tools/barstools/tapeout/"))
  .settings(commonSettings)

lazy val mdf = (project in file("./tools/barstools/mdf/scalalib/"))
  .settings(commonSettings)

lazy val barstoolsMacros = (project in file("./tools/barstools/macros/"))
  .dependsOn(mdf, rocketchip)
  .enablePlugins(sbtassembly.AssemblyPlugin)
  .settings(commonSettings)

lazy val dsptools = freshProject("dsptools", file("./tools/dsptools"))
  .dependsOn(chisel, `chisel-testers`)
  .settings(
      commonSettings,
      libraryDependencies ++= Seq(
        "org.typelevel" %% "spire" % "0.14.1",
        "org.scalanlp" %% "breeze" % "0.13.2",
        "junit" % "junit" % "4.12" % "test",
        "org.scalatest" %% "scalatest" % "3.0.5" % "test",
        "org.scalacheck" %% "scalacheck" % "1.14.0" % "test"
  ))

lazy val `rocket-dsptools` = (project in file("./tools/dsptools/rocket"))
  .dependsOn(rocketchip, dsptools)
  .settings(commonSettings)

lazy val sifive_blocks = (project in file("generators/sifive-blocks"))
  .dependsOn(rocketchip)
  .settings(commonSettings)

lazy val sifive_cache = (project in file("generators/sifive-cache")).settings(
    commonSettings,
    scalaSource in Compile := baseDirectory.value / "craft"
  ).dependsOn(rocketchip)

lazy val memory_blade = (project in file("generators/memory-blade"))
  .dependsOn(rocketchip, icenet, testchipip)
  .settings(commonSettings)

// Library components of FireSim
lazy val midas      = ProjectRef(firesimDir, "midas")
lazy val firesimLib = ProjectRef(firesimDir, "firesimLib")

lazy val firechip = (project in file("generators/firechip"))
<<<<<<< HEAD
  .dependsOn(boom, icenet, testchipip, sifive_blocks, sifive_cache, memory_blade,
             midasTargetUtils, midas, firesimLib % "test->test;compile->compile")
=======
  .dependsOn(boom, icenet, testchipip, sifive_blocks, sifive_cache, utilities, midasTargetUtils, midas, firesimLib % "test->test;compile->compile")
>>>>>>> b09794f5
  .settings(
    commonSettings,
    testGrouping in Test := isolateAllTests( (definedTests in Test).value )
  )
<|MERGE_RESOLUTION|>--- conflicted
+++ resolved
@@ -106,11 +106,7 @@
   .settings(commonSettings)
 
 lazy val example = conditionalDependsOn(project in file("generators/example"))
-<<<<<<< HEAD
-  .dependsOn(boom, hwacha, sifive_blocks, sifive_cache, memory_blade)
-=======
-  .dependsOn(boom, hwacha, sifive_blocks, sifive_cache, utilities)
->>>>>>> b09794f5
+  .dependsOn(boom, hwacha, sifive_blocks, sifive_cache, memory_blade, utilities)
   .settings(commonSettings)
 
 lazy val utilities = conditionalDependsOn(project in file("generators/utilities"))
@@ -174,12 +170,8 @@
 lazy val firesimLib = ProjectRef(firesimDir, "firesimLib")
 
 lazy val firechip = (project in file("generators/firechip"))
-<<<<<<< HEAD
   .dependsOn(boom, icenet, testchipip, sifive_blocks, sifive_cache, memory_blade,
-             midasTargetUtils, midas, firesimLib % "test->test;compile->compile")
-=======
-  .dependsOn(boom, icenet, testchipip, sifive_blocks, sifive_cache, utilities, midasTargetUtils, midas, firesimLib % "test->test;compile->compile")
->>>>>>> b09794f5
+    utilities, midasTargetUtils, midas, firesimLib % "test->test;compile->compile")
   .settings(
     commonSettings,
     testGrouping in Test := isolateAllTests( (definedTests in Test).value )
