--- conflicted
+++ resolved
@@ -115,11 +115,7 @@
   .settings(commonSettings)
 
 lazy val example = conditionalDependsOn(project in file("generators/example"))
-<<<<<<< HEAD
-  .dependsOn(boom, hwacha, sifive_blocks, sifive_cache, memory_blade, utilities)
-=======
-  .dependsOn(boom, hwacha, sifive_blocks, sifive_cache, utilities, sha3)
->>>>>>> 34612e55
+  .dependsOn(boom, hwacha, sifive_blocks, sifive_cache, memory_blade, utilities, sha3)
   .settings(commonSettings)
 
 lazy val tracegen = conditionalDependsOn(project in file("generators/tracegen"))
